{
  "name": "smartling/api-sdk-php",
  "type": "library",
  "description": "PHP library to communicate with SmartlingAPI",
  "keywords": [
    "smartling",
    "i18n",
    "internationalization",
    "automated translation"
  ],
  "homepage": "https://www.smartling.com",
  "license": "Apache",
  "authors": [],
  "require": {
    "psr/log": "~1.0",
<<<<<<< HEAD
    "php": ">=5.5",
    "guzzlehttp/guzzle": "~6"
=======
    "php": ">=5.5.0",
    "guzzlehttp/guzzle": "~5"
>>>>>>> 98e2ea3d
  },
  "require-dev": {
    "phpunit/phpunit": "~4"
  },
  "autoload": {
    "psr-4": {
      "Smartling\\": "src/"
    }
  },
  "autoload-dev": {
    "psr-4": {
      "Smartling\\Tests\\Unit\\": "tests/unit",
      "Smartling\\Tests\\Functional\\": "tests/functional"
    }
  },
  "minimum-stability": "dev"
}<|MERGE_RESOLUTION|>--- conflicted
+++ resolved
@@ -13,13 +13,8 @@
   "authors": [],
   "require": {
     "psr/log": "~1.0",
-<<<<<<< HEAD
     "php": ">=5.5",
     "guzzlehttp/guzzle": "~6"
-=======
-    "php": ">=5.5.0",
-    "guzzlehttp/guzzle": "~5"
->>>>>>> 98e2ea3d
   },
   "require-dev": {
     "phpunit/phpunit": "~4"
