--- conflicted
+++ resolved
@@ -263,34 +263,6 @@
     echo $e->formatErrors('Error happened while deleting file');
 }
 
-<<<<<<< HEAD
-/**
- * Search Job example.
- */
-
-try {
-    echo '::: Job Search Example :::' . PHP_EOL;
-
-    $authProvider = \Smartling\AuthApi\AuthTokenProvider::create($userIdentifier, $userSecretKey);
-
-    $jobsApi = \Smartling\Jobs\JobsApi::create($authProvider, $projectId);
-
-    $searchParameters = new SearchJobsParameters();
-    $searchParameters->setFileUris([
-        'some_file_to_search.xml',
-    ]);
-    $result = $jobsApi->searchJobs($searchParameters);
-
-    echo 'Job search result:' . PHP_EOL;
-    echo var_export($result, true) . PHP_EOL . PHP_EOL;
-
-} catch (\Smartling\Exceptions\SmartlingApiException $e) {
-    echo $e->formatErrors('Error happened while deleting file');
-}
-
-
-=======
->>>>>>> 41959b5a
 /** @noinspection MoreThanThreeArgumentsInspection
  *
  * @param string $userIdentifier
