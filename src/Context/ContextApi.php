<?php

namespace Smartling\Context;

use Psr\Log\LoggerInterface;
use Smartling\AuthApi\AuthApiInterface;
use Smartling\BaseApiAbstract;
use Smartling\Context\Params\MissingResourcesParameters;
use Smartling\Context\Params\UploadContextParameters;
use Smartling\Context\Params\UploadResourceParameters;
use Smartling\Exceptions\SmartlingApiException;

/**
 * Class ContextApi
 *
 * @package Smartling\Project
 */
class ContextApi extends BaseApiAbstract
{

    const ENDPOINT_URL = 'https://api.smartling.com/context-api/v2/projects';

    /**
     * Timeout in seconds.
     *
     * @var int
     */
    private $timeOut = 15;

    /**
     * @return int
     */
    public function getTimeOut() {
        return $this->timeOut;
    }

    /**
     * @param int $timeOut
     * @throws \InvalidArgumentException
     */
    public function setTimeOut($timeOut) {
        if ($timeOut <= 0) {
            throw new \InvalidArgumentException('Timeout value must be more or grater then zero.');
        }

        $this->timeOut = $timeOut;
    }

    /**
     * Instantiates Context API object.
     *
     * @param AuthApiInterface $authProvider
     * @param string $projectId
     * @param LoggerInterface $logger
     *
     * @return ContextApi
     */
    public static function create(AuthApiInterface $authProvider, $projectId, $logger = null)
    {
        $client = self::initializeHttpClient(self::ENDPOINT_URL);

        $instance = new self($projectId, $client, $logger, self::ENDPOINT_URL);
        $instance->setAuth($authProvider);

        return $instance;
    }

    /**
     * {@inheritdoc}
     */
    protected function processBodyOptions($requestData = []) {
        $opts = parent::processBodyOptions($requestData);
        $keys = ['content', 'resource'];

<<<<<<< HEAD
        if (!empty($opts['multipart'])) {
            foreach ($opts['multipart'] as &$data) {
                if ($data['name'] == $key) {
                    $data['contents'] = $this->readFile($data['contents']);
                }
=======
        foreach ($keys as $key) {
            if (array_key_exists($key, $opts)) {
                $opts[$key] = $this->readFile($opts[$key]);
>>>>>>> f2c2ec85
            }
        }

        return $opts;
    }

    /**
     * {@inheritdoc}
     */
    protected function getDefaultRequestData($parametersType, $parameters, $auth = true, $httpErrors = false) {
        $requestData = parent::getDefaultRequestData($parametersType, $parameters, $auth = true, $httpErrors = false);
        $requestData['headers']['X-SL-Context-Source'] = $this->getXSLContextSourceHeader();

        return $requestData;
    }

    /**
     * Returns X-SL-Context-Source header.
     *
     * @return string
     */
    private function getXSLContextSourceHeader() {
        return vsprintf('group=connectors;name=%s;version=%s', [
            static::getCurrentClientId(),
            static::getCurrentClientVersion(),
        ]);
    }

    /**
     * Upload a new context.
     *
     * @param \Smartling\Context\Params\UploadContextParameters $params
     * @return array
     * @throws \Smartling\Exceptions\SmartlingApiException
     */
    public function uploadContext(UploadContextParameters $params)
    {
<<<<<<< HEAD
        $requestData = $this->getDefaultRequestData('multipart', $params->exportToArray());
        $requestData['headers']['X-SL-Context-Source'] = $this->getXSLContextSourceHeader();
=======
        $requestData = $this->getDefaultRequestData('body', $params->exportToArray());
        $requestData['headers']['Content-Type'] = 'application/json';
        $request = $this->prepareHttpRequest('contexts', $requestData, self::HTTP_METHOD_POST);
>>>>>>> f2c2ec85

        return $this->sendRequest('contexts', $requestData, self::HTTP_METHOD_POST);
    }

<<<<<<< HEAD
  /**
   * Match context.
   *
   * @param $contextUid
   * @return array
   * @throws \Smartling\Exceptions\SmartlingApiException
   */
=======
    /**
     * Match context.
     *
     * @param $contextUid
     * @return array
     * @throws \Smartling\Exceptions\SmartlingApiException
     */
>>>>>>> f2c2ec85
    public function matchContext($contextUid)
    {
        $endpoint = vsprintf('contexts/%s/match/async', $contextUid);
        $requestData = $this->getDefaultRequestData('form_params', []);
        $requestData['headers']['Content-Type'] = 'application/json';
<<<<<<< HEAD
        $requestData['headers']['X-SL-Context-Source'] = $this->getXSLContextSourceHeader();
=======
        $request = $this->prepareHttpRequest($endpoint, $requestData, self::HTTP_METHOD_POST);
>>>>>>> f2c2ec85

        return $this->sendRequest($endpoint, $requestData, self::HTTP_METHOD_POST);
    }

    /**
     * Upload and match async.
     *
     * @param \Smartling\Context\Params\UploadContextParameters $params
     * @return array
     * @throws \Smartling\Exceptions\SmartlingApiException
     */
    public function uploadAndMatchContext(UploadContextParameters $params)
    {
        $requestData = $this->getDefaultRequestData('body', $params->exportToArray());
        $requestData['headers']['Content-Type'] = 'application/json';
        $request = $this->prepareHttpRequest('contexts/upload-and-match-async', $requestData, self::HTTP_METHOD_POST);

        return $this->sendRequest($request);
    }

    /**
     * Get missing resources.
     *
     * @param MissingResourcesParameters|null $params
     * @return array
     * @throws \Smartling\Exceptions\SmartlingApiException
     */
    public function getMissingResources(MissingResourcesParameters $params = null) {
        $requestData = $this->getDefaultRequestData('query', is_null($params) ? [] : $params->exportToArray());
        $request = $this->prepareHttpRequest('missing-resources', $requestData, self::HTTP_METHOD_GET);

        return $this->sendRequest($request);
    }

    /**
     * Get all missing resources.
     *
     * @return array
     * Contains next keys:
     *  - "items": array of missing resources
     *  - "all": boolean which indicates whether function has read all the
     *           available items or not.
     *
     * @throws SmartlingApiException
     */
    public function getAllMissingResources() {
        $missingResources = [];
        $offset = FALSE;
        $all = TRUE;
        $start_time = time();

        while (!is_null($offset)) {
            $delta = time() - $start_time;

            if ($delta > $this->getTimeOut()) {
                $all = FALSE;
                break;
            }

            if (!$offset) {
                $params = NULL;
            }
            else {
                $params = new MissingResourcesParameters();
                $params->setOffset($offset);
            }

            $response = $this->getMissingResources($params);
            $offset = !empty($response['offset']) ? $response['offset'] : NULL;
            $missingResources = array_merge($missingResources, $response['items']);
        }

        return [
            'items' => $missingResources,
            'all' => $all,
        ];
    }

    /**
     * Upload resource.
     *
     * @param $resourceId
     * @param \Smartling\Context\Params\UploadResourceParameters $params
     * @return bool
     * @throws SmartlingApiException
     */
    public function uploadResource($resourceId, UploadResourceParameters $params)
    {
        $endpoint = vsprintf('resources/%s', $resourceId);
        $requestData = $this->getDefaultRequestData('body', $params->exportToArray());
        $requestData['headers']['Content-Type'] = 'application/json';
        $request = $this->prepareHttpRequest($endpoint, $requestData, self::HTTP_METHOD_PUT);

        return $this->sendRequest($request);
    }

}<|MERGE_RESOLUTION|>--- conflicted
+++ resolved
@@ -72,17 +72,13 @@
         $opts = parent::processBodyOptions($requestData);
         $keys = ['content', 'resource'];
 
-<<<<<<< HEAD
         if (!empty($opts['multipart'])) {
             foreach ($opts['multipart'] as &$data) {
-                if ($data['name'] == $key) {
-                    $data['contents'] = $this->readFile($data['contents']);
+                foreach ($keys as $key) {
+                    if ($data['name'] == $key) {
+                        $data['contents'] = $this->readFile($data['contents']);
+                    }
                 }
-=======
-        foreach ($keys as $key) {
-            if (array_key_exists($key, $opts)) {
-                $opts[$key] = $this->readFile($opts[$key]);
->>>>>>> f2c2ec85
             }
         }
 
@@ -120,27 +116,12 @@
      */
     public function uploadContext(UploadContextParameters $params)
     {
-<<<<<<< HEAD
         $requestData = $this->getDefaultRequestData('multipart', $params->exportToArray());
-        $requestData['headers']['X-SL-Context-Source'] = $this->getXSLContextSourceHeader();
-=======
-        $requestData = $this->getDefaultRequestData('body', $params->exportToArray());
-        $requestData['headers']['Content-Type'] = 'application/json';
-        $request = $this->prepareHttpRequest('contexts', $requestData, self::HTTP_METHOD_POST);
->>>>>>> f2c2ec85
+        $requestData['headers']['Content-Type'] = 'application/json';
 
         return $this->sendRequest('contexts', $requestData, self::HTTP_METHOD_POST);
     }
 
-<<<<<<< HEAD
-  /**
-   * Match context.
-   *
-   * @param $contextUid
-   * @return array
-   * @throws \Smartling\Exceptions\SmartlingApiException
-   */
-=======
     /**
      * Match context.
      *
@@ -148,17 +129,11 @@
      * @return array
      * @throws \Smartling\Exceptions\SmartlingApiException
      */
->>>>>>> f2c2ec85
     public function matchContext($contextUid)
     {
         $endpoint = vsprintf('contexts/%s/match/async', $contextUid);
         $requestData = $this->getDefaultRequestData('form_params', []);
         $requestData['headers']['Content-Type'] = 'application/json';
-<<<<<<< HEAD
-        $requestData['headers']['X-SL-Context-Source'] = $this->getXSLContextSourceHeader();
-=======
-        $request = $this->prepareHttpRequest($endpoint, $requestData, self::HTTP_METHOD_POST);
->>>>>>> f2c2ec85
 
         return $this->sendRequest($endpoint, $requestData, self::HTTP_METHOD_POST);
     }
@@ -174,9 +149,8 @@
     {
         $requestData = $this->getDefaultRequestData('body', $params->exportToArray());
         $requestData['headers']['Content-Type'] = 'application/json';
-        $request = $this->prepareHttpRequest('contexts/upload-and-match-async', $requestData, self::HTTP_METHOD_POST);
-
-        return $this->sendRequest($request);
+
+        return $this->sendRequest('contexts/upload-and-match-async', $requestData, self::HTTP_METHOD_POST);
     }
 
     /**
@@ -188,9 +162,8 @@
      */
     public function getMissingResources(MissingResourcesParameters $params = null) {
         $requestData = $this->getDefaultRequestData('query', is_null($params) ? [] : $params->exportToArray());
-        $request = $this->prepareHttpRequest('missing-resources', $requestData, self::HTTP_METHOD_GET);
-
-        return $this->sendRequest($request);
+
+        return $this->sendRequest('missing-resources', $requestData, self::HTTP_METHOD_GET);
     }
 
     /**
@@ -250,9 +223,8 @@
         $endpoint = vsprintf('resources/%s', $resourceId);
         $requestData = $this->getDefaultRequestData('body', $params->exportToArray());
         $requestData['headers']['Content-Type'] = 'application/json';
-        $request = $this->prepareHttpRequest($endpoint, $requestData, self::HTTP_METHOD_PUT);
-
-        return $this->sendRequest($request);
+
+        return $this->sendRequest($endpoint, $requestData, self::HTTP_METHOD_PUT);
     }
 
 }