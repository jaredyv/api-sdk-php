--- conflicted
+++ resolved
@@ -55,8 +55,6 @@
     }
 
     /**
-<<<<<<< HEAD
-=======
      * Returns X-SL-Context-Source header.
      *
      * @return string
@@ -69,7 +67,6 @@
     }
 
     /**
->>>>>>> 6a22af57
      * Upload a new context.
      *
      * @param \Smartling\Context\Params\UploadContextParameters $params
@@ -78,14 +75,8 @@
      */
     public function uploadContext(UploadContextParameters $params)
     {
-<<<<<<< HEAD
         $requestData = $this->getDefaultRequestData('multipart', $params->exportToArray());
-=======
-        $requestData = $this->getDefaultRequestData('body', $params->exportToArray());
-        $requestData['headers']['Content-Type'] = 'application/json';
         $requestData['headers']['X-SL-Context-Source'] = $this->getXSLContextSourceHeader();
-        $request = $this->prepareHttpRequest('contexts', $requestData, self::HTTP_METHOD_POST);
->>>>>>> 6a22af57
 
         return $this->sendRequest('contexts', $requestData, self::HTTP_METHOD_POST);
     }
@@ -102,11 +93,7 @@
         $endpoint = vsprintf('contexts/%s/match/async', $contextUid);
         $requestData = $this->getDefaultRequestData('form_params', []);
         $requestData['headers']['Content-Type'] = 'application/json';
-<<<<<<< HEAD
-=======
         $requestData['headers']['X-SL-Context-Source'] = $this->getXSLContextSourceHeader();
-        $request = $this->prepareHttpRequest($endpoint, $requestData, self::HTTP_METHOD_POST);
->>>>>>> 6a22af57
 
         return $this->sendRequest($endpoint, $requestData, self::HTTP_METHOD_POST);
     }
